--- conflicted
+++ resolved
@@ -1003,7 +1003,6 @@
             if checked:
                 self.ui.more_info_button.setText("Hide info")
                 self.ui.more_fields_button.show()
-<<<<<<< HEAD
 
                 for field_name in self._active_fields:
                     self.ui.current_version_card.set_field_visibility(field_name, True)
@@ -1012,16 +1011,6 @@
                 self.ui.more_fields_button.hide()
 
                 for field_name in self._active_fields:
-=======
-
-                for field_name in self._active_fields:
-                    self.ui.current_version_card.set_field_visibility(field_name, True)
-            else:
-                self.ui.more_info_button.setText("More info")
-                self.ui.more_fields_button.hide()
-
-                for field_name in self._active_fields:
->>>>>>> a339aeab
                     if field_name not in self._persistent_fields:
                         self.ui.current_version_card.set_field_visibility(field_name, False)
         finally:
