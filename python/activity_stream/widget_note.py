--- conflicted
+++ resolved
@@ -412,8 +412,7 @@
                 )
             )
         else:
-<<<<<<< HEAD
-            self.setStyleSheet("#frame { border: 1px solid transparent }")
+            self.setStyleSheet("#frame { border: 1px solid rgba(255,255,255, 20%) }")
             self._cancel_note_content_edit()
 
             # Make sure note edit buttons are in default state
@@ -430,9 +429,6 @@
 
         for reply_widget in self._reply_widgets:
             reply_widget.set_mouse_input_enabled(self.selected)
-=======
-            self.setStyleSheet("#frame { border: 1px solid rgba(255,255,255, 20%) }")
->>>>>>> 4198a1e9
 
         self.selection_changed.emit(self.selected, self._note_id)
 
