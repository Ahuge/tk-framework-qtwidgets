# Copyright (c) 2015 Shotgun Software Inc.
# 
# CONFIDENTIAL AND PROPRIETARY
# 
# This work is provided "AS IS" and subject to the Shotgun Pipeline Toolkit 
# Source Code License included in this distribution package. See LICENSE.
# By accessing, using, copying or modifying this work you indicate your 
# agreement to the Shotgun Pipeline Toolkit Source Code License. All rights 
# not expressly granted therein are reserved by Shotgun Software Inc.

from sgtk.platform.qt import QtCore, QtGui

import sgtk
import copy
import time
import os
import sys
import cPickle
import datetime
import sqlite3

shotgun_model = sgtk.platform.import_framework("tk-framework-shotgunutils", "shotgun_model")
shotgun_data = sgtk.platform.import_framework("tk-framework-shotgunutils", "shotgun_data")

def _db_connect(function):
    """
    Decorator helper to use with database methods. This is to reduce
    code duplication and it passes in a connection and cursor argument
    to the decorated method. Use it like this:
    
        @_db_connect
        def my_method(self, connection, cursor, note_id):
            do_stuff
        
    The connection and cursor parameters above are added by this decorator,
    so the calling code should execute the following:
    
        do_stuff
        self.my_method(note_id)
        do_stuff
    
    """
    def wrap_function(*args, **kwargs):
        connection = None
        cursor = None        
        self = args[0]
        try:
            connection = self._init_db()
            cursor = connection.cursor()
            new_args = (self, connection, cursor) + args[1:]
            return function(*new_args, **kwargs)
        finally:
            try:
                if cursor:
                    cursor.close()
                if connection:
                    connection.close()
            except:
                self._bundle.log_exception("Could not close database handle")        
                    
    return wrap_function


class ActivityStreamDataHandler(QtCore.QObject):
    """
    Data retriever and manager for activity stream data
    and note replies.
    
    The activity stream is a complex compound of mutable and 
    immutable data. It is cached in a local sqlite database
    for performance.
    """
    
    DATBASE_FORMAT_VERSION = 18
    
    # max number of items to pull from shotgun
    # typically the updates are incremental and hence smaller
    MAX_ITEMS_TO_GET_FROM_SG = 300
    
    # define the different types of thumbnails that can be 
    # handled by the activity stream
    (THUMBNAIL_CREATED_BY, 
     THUMBNAIL_ENTITY, 
     THUMBNAIL_USER,
     THUMBNAIL_ATTACHMENT) = range(4)
    
    update_arrived = QtCore.Signal(list)
    note_arrived = QtCore.Signal(int, int)
    note_thread_arrived = QtCore.Signal(int, object)
    thumbnail_arrived = QtCore.Signal(dict)
    
    def __init__(self, parent):
        """
        :param parent: QT parent object
        :type parent: :class:`PySide.QtGui.QWidget`
        """

        # first, call the base class and let it do its thing.
        QtCore.QObject.__init__(self, parent)
        
        # set up some handy references
        self._bundle = sgtk.platform.current_bundle()

        # default not found/loading thumb
        self._default_icon = QtGui.QPixmap(":/tk_framework_qtwidgets.global_search_widget/rect_512x400.png")

        # cache path on disk
        self._cache_path = os.path.join(self._bundle.cache_location, 
                                         "activity_stream_v%s.sqlite" % self.DATBASE_FORMAT_VERSION)

        # set up a data retriever
        self._sg_data_retriever = None

        # Offered as an option to rescan(), and if True will trigger
        # a forced requery of activity stream data during rescan.
        self._force_activity_stream_update = False
                
        # set up defaults
        self.__reset()

    @property
    def note_threads(self):
        """
        The currently loaded note threads, keyed by Note entity id and
        containing a list of Shotgun entity dictionaries. All note threads
        currently cached by the data manager will be returned.

        Example structure containing a Note, a Reply, and an attachment:
            6040: [
              {
                  'addressings_cc': [],
                  'addressings_to': [],
                  'client_note': False,
                  'content': 'This is a test note.',
                  'created_at': 1466477744.0,
                  'created_by': {   'id': 39,
                                    'name': 'Jeff Beeland',
                                    'type': 'HumanUser'},
                  'id': 6040,
                  'note_links': [   {   'id': 1167,
                                        'name': '123',
                                        'type': 'Shot'},
                                    {   'id': 6023,
                                        'name': 'Scene_v030_123',
                                        'type': 'Version'}],
                  'read_by_current_user': 'read',
                  'subject': "Jeff's Note on Scene_v030_123, 123",
                  'tasks': [{   'id': 2118, 'name': 'Comp', 'type': 'Task'}],
                  'type': 'Note',
                  'user': {   'id': 39,
                              'name': 'Jeff Beeland',
                              'type': 'HumanUser'},
                  'user.ApiUser.image': None,
                  'user.ClientUser.image': None,
                  'user.HumanUser.image': 'https://url_to_file'},
              {   'content': 'test reply',
                  'created_at': 1469221928.0,
                  'id': 23,
                  'type': 'Reply',
                  'user': {   'id': 39,
                              'image': 'https://url_to_file',
                              'name': 'Jeff Beeland',
                              'type': 'HumanUser'}},
              {   'attachment_links': [   {   'id': 6051,
                                              'name': "Jeff's Note on Scene_v030_123, 123 - testing.",
                                              'type': 'Note'}],
                  'created_at': 1469484693.0,
                  'created_by': {   'id': 39,
                                    'name': 'Jeff Beeland',
                                    'type': 'HumanUser'},
                  'id': 601,
                  'image': 'https://url_to_file',
                  'this_file': {   'content_type': 'image/png',
                                   'id': 601,
                                   'link_type': 'upload',
                                   'name': 'screencapture_vrviim.png',
                                   'type': 'Attachment',
                                   'url': 'https://url_to_file'},
                  'type': 'Attachment'},
              ]}
        """
        return self._note_threads
        
    def set_bg_task_manager(self, task_manager):
        """
        Specify the background task manager to use to pull
        data in the background. Data calls
        to Shotgun will be dispatched via this object.
        
        :param task_manager: Background task manager to use
        :type task_manager: :class:`~tk-framework-shotgunutils:task_manager.BackgroundTaskManager` 
        """
        self._sg_data_retriever = shotgun_data.ShotgunDataRetriever(self, 
                                                                    bg_task_manager=task_manager)        
        self._sg_data_retriever.start()
        self._sg_data_retriever.work_completed.connect(self.__on_worker_signal)
        self._sg_data_retriever.work_failure.connect(self.__on_worker_failure)

    def destroy(self):
        """
        Should be called before the widget is closed
        """
        if self._sg_data_retriever:
            self._sg_data_retriever.stop()
            self._sg_data_retriever.work_completed.disconnect(self.__on_worker_signal)
            self._sg_data_retriever.work_failure.disconnect(self.__on_worker_failure)
            self._sg_data_retriever = None

    def __reset(self):
        """
        Reset all internal state. 
        """        
        if self._sg_data_retriever:
            self._sg_data_retriever.clear()
        self._entity_type = None
        self._entity_id = None
        
        # holding cached data
        self._activity_data = {}
        self._note_threads = {}
        
        # tracking requests
        self._processing_id = None
        self._thumb_map = {}
        self._note_map = {}


    ###########################################################################
    # public interface

    def load_note_data(self, note_id):
        """
        Clear the data currently cached and load data for a note.
        
        :param note_id: note id to load into the data manager
        """
        self.__reset()
        
        # set up new object         
        self._entity_type = "Note"
        self._entity_id = note_id
        
        self._bundle.log_debug("Loading cached note data for %s" % note_id)

        # load note thread only
        note_data = self.__get_note_thread_data(note_id)
        if note_data:
            self._note_threads[note_id] = note_data
            self.note_thread_arrived.emit(note_id, note_data)


    def load_activity_data(self, entity_type, entity_id, limit=200):
        """
        Clear the data currently cached and load data for a new 
        entity.
        
        :param entity_type: entity type to load
        :param entity_id: entity id to load
        
        :returns: A list of activity ids available in the cache.
                  The data returned is always in ascending order with 
                  older items first.
        """
        self.__reset()
        
        # set up new object         
        self._entity_type = entity_type
        self._entity_id = entity_id
        
        self._bundle.log_debug("Loading max %s cached activity stream data entries "
                            "for %s %s" % (limit, self._entity_type, self._entity_id))

        time_before = time.time()
        self._bundle.log_debug("Loading cached data...")
        
        # load activity stream and associated notes
        (self._activity_data, self._note_threads) = self.__get_db_activity_stream_records(self._entity_type, 
                                                                                          self._entity_id,
                                                                                          limit)
        time_diff = (time.time() - time_before)
        self._bundle.log_debug("...loading complete! %s "
                            "events and %s notes loaded in "
                            "%4fs" % (len(self._activity_data), len(self._note_threads), time_diff))
            
        # sort keys in ascending order and return
        sorted_keys = sorted(self._activity_data.keys())
        return sorted_keys

    def rescan(self, force_activity_stream_update=False):
        """
        Check for updates asynchronously.

        :param bool force_activity_stream_update: Forces the data manager to
                                                  re-query data from Shotgun,
                                                  even if it is already cached.
        """
        if self._sg_data_retriever is None:
            return
        
        if self._entity_type == "Note":
            
            # refresh note
            data = {"note_id": self._entity_id }
            note_uid = self._sg_data_retriever.execute_method(self._get_note_thread, data)
            
            # map the unique id with the update id so we can merge the 
            # two later as the data arrives 
            self._note_map[note_uid] = {"update_id": None, "note_id": self._entity_id}
            
        else:
            # refresh full activity stream
            # the first record returned is the latest one

            # If we're forcing the refresh of the entire stream, then we
            # don't care about what's already been pulled. We'll just go
            # on as if we've never queried anything.
<<<<<<< HEAD
            if not self._activity_data:
=======
            if not self._activity_data or force_activity_stream_update:
>>>>>>> fc0ed76e
                highest_id = None
            else:
                highest_id = max(self._activity_data.keys())
            
            # kick off async data request from shotgun 
            data = {"entity_type": self._entity_type,
                    "entity_id": self._entity_id,
                    "highest_id": highest_id
                    }
            self._force_activity_stream_update = force_activity_stream_update
            self._processing_id = self._sg_data_retriever.execute_method(self._get_activity_stream, data)        
        

    def get_activity_data(self, activity_id):
        """
        Returns the data for a given activity id,
        
        :returns: raw shotgun activity data dictionary or none 
                  if the data has not been cached.
        """
        return self._activity_data.get(activity_id)

    def get_note(self, note_id):
        """
        Returns the note data for a given note id

        :returns: raw shotgun activity data dictionary or none 
                  if the data has not been cached.
        
        """
        return self._note_threads.get(note_id)
        
    def request_user_thumbnail(self, entity_type, entity_id, url):
        """
        Request thumbnail asynchronously for the given user.
        
        Once the thumbnail is available, a thumbnail_arrived
        will be emitted.
        
        :param entity_type: ClientUser, ApiUser or HumanUser
        :param entity_id: Shotgun id
        :param url: Thumbnail url
        """
        uid = self._sg_data_retriever.request_thumbnail(url, 
                                                        entity_type, 
                                                        entity_id, 
                                                        "image",
                                                        load_image=True)
        self._thumb_map[uid] = {"activity_id": None,
                                "entity": {"type": entity_type, "id": entity_id}, 
                                "thumbnail_type": self.THUMBNAIL_USER}
        
        
    def request_attachment_thumbnail(self, activity_id, attachment_group_id, sg_data):
        """
        Given shotgun data for an attachment, schedule a thumbnail 
        download. 

        :param activity_id: activity id
        :param attachment_group_id: attachment group id
        :param sg_data: Shotgun data
        """
        uid = self._sg_data_retriever.request_thumbnail(sg_data["image"], 
                                                        sg_data["type"], 
                                                        sg_data["id"], 
                                                        "image",
                                                        load_image=True)
        self._thumb_map[uid] = {"activity_id": activity_id,
                                "attachment_group_id": attachment_group_id, 
                                "entity": {"type": sg_data["type"], 
                                           "id": sg_data["id"]}, 
                                "thumbnail_type": self.THUMBNAIL_ATTACHMENT}
        
    def request_activity_thumbnails(self, activity_id):
        """
        Request thumbs for an activity stream event.
        
        This method will analyze the event and emit zero or more 
        asynchronous thumbnail requests, which will result in
        thumbnail_arrived signals being emitted later when the 
        requested thumbnails are available. Please note that a 
        single activity stream id may result in multiple thumbnails
        being requested.
        
        - For notes, a created_by thumbnail based on the note
          author is requested.
          
        - For other new items, a created by thumbnail as well
          as a thumbnail for the associated item.  
        
        :param activity_id: Event stream activity id for which to 
               request thumbnails.  
        """
        activity_data = self.get_activity_data(activity_id)
         
        created_by = activity_data["created_by"] 
        entity = activity_data["primary_entity"]        
        
        if entity and entity["type"] == "Note":

            # special logic for notes - for these, the created by thumbnail
            # is who created the *note* rather than who created the activity
            # entry. This ie because when someone replies to a note, the
            # activity will be created by the reply-er but we still want to
            # display the thumbnail of the original author of the note.  
            if entity.get("user.HumanUser.image") and self._sg_data_retriever:
                uid = self._sg_data_retriever.request_thumbnail(entity["user.HumanUser.image"], 
                                                                entity["user"]["id"], 
                                                                entity["user"]["type"], 
                                                                "image",
                                                                load_image=True)
                self._thumb_map[uid] = {"activity_id": activity_id, 
                                        "thumbnail_type": self.THUMBNAIL_CREATED_BY}
                
            elif entity.get("user.ClientUser.image") and self._sg_data_retriever:
                uid = self._sg_data_retriever.request_thumbnail(entity["user.ClientUser.image"], 
                                                                entity["user"]["id"], 
                                                                entity["user"]["type"], 
                                                                "image",
                                                                load_image=True)
                self._thumb_map[uid] = {"activity_id": activity_id, 
                                        "thumbnail_type": self.THUMBNAIL_CREATED_BY}

            elif entity.get("user.ApiUser.image") and self._sg_data_retriever:
                uid = self._sg_data_retriever.request_thumbnail(entity["user.ApiUser.image"], 
                                                                entity["user"]["id"], 
                                                                entity["user"]["type"], 
                                                                "image",
                                                                load_image=True)
                self._thumb_map[uid] = {"activity_id": activity_id, 
                                        "thumbnail_type": self.THUMBNAIL_CREATED_BY}

            else:
                self._bundle.log_debug("No thumbnail found for this note!")
            
        elif created_by and created_by.get("image") and self._sg_data_retriever:
            # for all other activities, the thumbnail reflects who
            # created the activity
            uid = self._sg_data_retriever.request_thumbnail(created_by["image"], 
                                                            created_by["type"], 
                                                            created_by["id"], 
                                                            "image",
                                                            load_image=True)
            self._thumb_map[uid] = {"activity_id": activity_id, 
                                    "thumbnail_type": self.THUMBNAIL_CREATED_BY}
             
        # see if there is a thumbnail for the main object
        # e.g. for versions and thumbnails
        if entity and entity.get("image") and self._sg_data_retriever:
            uid = self._sg_data_retriever.request_thumbnail(entity["image"], 
                                                            entity["type"], 
                                                            entity["id"], 
                                                            "image",
                                                            load_image=True)
            self._thumb_map[uid] = {"activity_id": activity_id, 
                                    "thumbnail_type": self.THUMBNAIL_ENTITY}            

    def db_insert_note_update(self, note_id, data):
        self.__db_insert_note_update(None, note_id, data)

    ###########################################################################
    # sqlite database access methods

    def _init_db(self):
        """
        Sets up the database if it doesn't exist.
        Returns a handle that must be closed.
        """
        connection = sqlite3.connect(self._cache_path)

        # this is to handle unicode properly - make sure that sqlite returns 
        # str objects for TEXT fields rather than unicode. Note that any unicode
        # objects that are passed into the database will be automatically
        # converted to UTF-8 strs, so this text_factory guarantees that any character
        # representation will work for any language, as long as data is either input
        # as UTF-8 (byte string) or unicode. And in the latter case, the returned data
        # will always be unicode.
        connection.text_factory = str
                
        c = connection.cursor()
        try:
        
            # get a list of tables in the current database
            ret = c.execute("SELECT name FROM main.sqlite_master WHERE type='table';")
            table_names = [x[0] for x in ret.fetchall()]
            
            if len(table_names) == 0:
                self._bundle.log_debug("Creating schema in sqlite db.")
                
                # we have a brand new database. Create all tables and indices
                c.executescript("""
                    CREATE TABLE entity (entity_type text, entity_id integer, activity_id integer, created_at datetime);
                
                    CREATE TABLE activity (activity_id integer, note_id integer default null, payload blob, created_at datetime);
                    
                    CREATE TABLE note (note_id integer, payload blob, created_at datetime);
                
                    CREATE INDEX entity_1 ON entity(entity_type, entity_id, created_at);
                    CREATE INDEX entity_2 ON entity(entity_type, entity_id, activity_id, created_at);

                    CREATE INDEX activity_1 ON activity(activity_id);
                    CREATE INDEX activity_2 ON activity(activity_id, note_id);

                    CREATE INDEX note_1 ON activity(note_id);
                    """)
                connection.commit()
        except:
            connection.close()
            c = None
            raise

        finally:
            if c:
                c.close()

        return connection
  
    @_db_connect
    def __get_note_thread_data(self, connection, cursor, note_id):
        """
        Load note data from the db.
        
        :param connection: Database connection (coming from the decorator)
        :param cursor: Database cursor (coming from the decorator)
        :param note_id: Note id to load data for
        :returns: shotgun data dictionary
        """
        note_data = None
        try:
            res = cursor.execute("SELECT payload FROM note WHERE note_id=?", (note_id,))
            res = list(res)
            if len(res) > 0:
                note_payload = res[0][0]
                note_data = cPickle.loads(str(note_payload))
        except:
            # supress and continue
            self._bundle.log_exception("Could not load activity stream data "
                                    "from cache database %s" % self._cache_path)
            
        return note_data
       
    @_db_connect
    def __get_db_activity_stream_records(self, connection, cursor, entity_type, entity_id, limit):
        """
        Returns the cached activity stream for a particular record.
        
        :param connection: Database connection (coming from the decorator)
        :param cursor: Database cursor (coming from the decorator)        
        :param entity_type: Entity type to load
        :param entity_id: Entity id to load
        :param limit: Max records to load
        """
        activities = {}
        notes = {}
        try:
            # get the activity payload for the first X entities
            # if they have a note thread associated, bring that in too
            res = cursor.execute("""
                SELECT a.activity_id, a.payload, n.note_id, n.payload
                FROM activity a
                INNER JOIN entity e on e.activity_id = a.activity_id
                LEFT OUTER JOIN note n on a.note_id = n.note_id
                WHERE e.entity_type=? and e.entity_id=? 
                order by a.activity_id desc
                LIMIT ?
                """, (entity_type, entity_id, limit))
            
            for data in res: 
                activity_id = data[0]
                activity_payload = data[1]
                note_id = data[2]
                note_payload = data[3]
                
                activity_data = cPickle.loads(str(activity_payload))
                
                # if the activity links to a note and this note
                # has already been registered, skip the activity altogether.
                # this is handling the case where we only want to show a note
                # once in the activity stream, even if the stream contains
                # several note-reply items. Because we are going through the 
                # sql recordset in descending id order, all duplicate 
                # records after the first discovered (most recent) are 
                # discarded
                pe = activity_data.get("primary_entity")
                if pe and pe.get("type") == "Note" and pe.get("id") in notes:
                    continue
                
                activities[activity_id] = activity_data
                
                if note_id:
                    notes[note_id] = cPickle.loads(str(note_payload))

                # now for items where there is just the note created
                # and no note updates yet, we haevn't pulled down
                # the entire conversation separately (no need as we 
                # already have all the info in the activity stream data).
                # In this case, turn the primary entity in the stream
                # (which represents the note entity itself) into the 
                # first item in a note data list.                
                elif activity_data["update_type"] == "create" and pe and pe.get("type") == "Note":
                    # primary entity is a note but we didn't have
                    # the conversation stored!
                    notes[pe["id"]] = [pe]
            
        except:
            # supress and continue
            self._bundle.log_exception("Could not load activity stream data "
                                    "from cache database %s" % self._cache_path)
            
        return (activities, notes)
            
    @_db_connect
    def __db_insert_activity_updates(self, connection, cursor, entity_type, entity_id, events):
        """
        Adds a number of records to the activity db. If they 
        already exist, they are not re-added
        
        :param connection: Database connection (coming from the decorator)
        :param cursor: Database cursor (coming from the decorator)        
        :param entity_type: Entity type to process
        :param entity_id: Entity id to process
        :param events: Events to insert
        """
        self._bundle.log_debug("Updating database with %s new events" % len(events))
        try:
            for event in events:
                activity_id = event["id"]
                payload = cPickle.dumps(event, cPickle.HIGHEST_PROTOCOL)
                blob = sqlite3.Binary(payload)

                # first insert event
                if self._force_activity_stream_update:
                    sql = """
                        INSERT OR REPLACE INTO activity(activity_id, payload, created_at) 
                        SELECT ?, ?, datetime('now')             
                    """
                else:
                    sql = """
                        INSERT INTO activity(activity_id, payload, created_at) 
                        SELECT ?, ?, datetime('now')
                        WHERE NOT EXISTS(SELECT activity_id FROM activity WHERE activity_id = ?);                
                     """
                cursor.execute(sql, (activity_id, blob, activity_id))                
                if self._force_activity_stream_update:
                    sql = """
                        INSERT OR REPLACE INTO entity (entity_type, entity_id, activity_id, created_at) 
                        SELECT ?, ?, ?, datetime('now')               
                     """
                else:
                    # now insert entity record
                    sql = """
                        INSERT INTO entity (entity_type, entity_id, activity_id, created_at) 
                        SELECT ?, ?, ?, datetime('now')
                        WHERE NOT EXISTS(SELECT entity_id FROM entity WHERE entity_type = ? and entity_id = ? and activity_id = ?);                
                     """

                cursor.execute(sql, (entity_type, entity_id, activity_id, entity_type, entity_id, activity_id)) 

            connection.commit()
        except:
            # supress and continue
            self._bundle.log_exception("Could not add activity stream data "
                                    "to cache database %s" % self._cache_path)
        finally:
            self._force_activity_stream_update = False

        self._bundle.log_debug("...update complete")
<<<<<<< HEAD
=======
            
    def db_insert_note_update(self, note_id, data):            
        self.__db_insert_note_update(None, note_id, data)
>>>>>>> fc0ed76e

    @_db_connect
    def __db_insert_note_update(self, connection, cursor, update_id, note_id, data):
        """
        update the sql db with note data
        
        :param connection: Database connection (coming from the decorator)
        :param cursor: Database cursor (coming from the decorator)        
        :param update_id: Activity stream id to update. If None, only
                          the note will be rebuilt in the database.
        :param note_id: Id of note to store
        :param data: data to store
        
        """
        self._bundle.log_debug("Adding note %s to database, "
                            "linking it to event %s" % (note_id, update_id))
        try:
            
            # first pickle the note data
            payload = cPickle.dumps(data, cPickle.HIGHEST_PROTOCOL)
            blob = sqlite3.Binary(payload)
            
            # first delete any existing record
            cursor.execute("DELETE FROM note where note_id = ?", (note_id,))
            
            # now insert our new blob
            sql = """INSERT INTO note(note_id, payload, created_at)
                     VALUES(?, ?, datetime('now'))""" 
                
            cursor.execute(sql, (note_id, blob))                
                
            if update_id is not None:
            
                # and finally update the event record to point at this note
                sql = """UPDATE activity
                         SET note_id = ?
                         WHERE activity_id = ?
                      """
                    
                cursor.execute(sql, (note_id, update_id))                
            
            connection.commit()
            
        except:
            # supress and continue
            self._bundle.log_exception("Could not add note data "
                                    "to cache database %s" % self._cache_path)

    ###########################################################################
    # private methods        
        
    def _get_note_thread(self, sg, data):
        """
        Async callback called by the data retriever.
        Retrieves the entire note conversation for a given note
        """
        note_id = data["note_id"]
        
        entity_fields ={ 
            "Note":       ["addressings_cc", 
                           "addressings_to", 
                           "user",
                           "content",
                           "body",
                           "note_links",
                           "user.HumanUser.image",
                           "user.ApiUser.image",
                           "user.ClientUser.image",
                           "created_at",
                           "client_note",
                           "read_by_current_user",
                           "subject",
                           "tasks"],
              "Reply":      [ "content", "updated_at", "user"], 
              "Attachment": [ "this_file", "image", "attachment_links"]
            }        
        
        sg_data = sg.note_thread_read(note_id, entity_fields)
        
        return sg_data
        
        
    def _get_activity_stream(self, sg, data):
        """
        Actual payload for getting actity stream data from shotgun
        Note: This runs in a different thread and cannot access
        any QT UI components.
        
        :param sg: Shotgun instance
        :param data: data dictionary passed in from _submit()
        """        
        entity_type = data["entity_type"]
        entity_id = data["entity_id"]
        min_id = data["highest_id"]
        
        # the additional fields required here are fields which are needed
        # for generic data rendering of the activity stream - e.g.
        # thumbnails, version playback data etc.
        #
        # in the case of notes and replies, the entire payload of the note
        # (content, subject etc) is loaded up separately so we don't need
        # to fetch that data here as additional fields.
        
        entity_fields = {"Task": ["created_at", "task_assignees", "entity"],
                          "Shot": ["image"],
                          "Asset": ["image"],
                          "Sequence": ["image"],
                          "Note": ["user",
                                   "user.HumanUser.image",
                                   "user.ApiUser.image",
                                   "user.ClientUser.image"], 
                          "Version": ["description", "sg_uploaded_movie", "image", "entity"],
                          "PublishedFile": ["description", "image", "entity"],
                          "TankPublishedFile": ["description", "image", "entity"],
                          }
         
        sg_data = sg.activity_stream_read(
            entity_type,
            entity_id,
            entity_fields,
            min_id,
            limit=self.MAX_ITEMS_TO_GET_FROM_SG,
        )
        
        return sg_data
    

    def __on_worker_failure(self, uid, msg):
        """
        Asynchronous callback - the worker thread errored.
        
        :param uid: Unique id for request that failed
        :param msg: Error message
        """
        msg = shotgun_model.sanitize_qt(msg)
        
        if self._processing_id == uid:
            self._bundle.log_warning("Could not retrieve activity stream "
                                  "data from Shotgun: %s" % msg)

        if uid in self._note_map:
            self._bundle.log_warning("Could not retrieve note "
                                  "data from Shotgun: %s" % msg)

        if uid in self._thumb_map:
            # one of the jobs we are tracking
            self._bundle.log_warning("Could not retrieve thumbnail "
                                  "data from Shotgun: %s" % msg)

    
    def __convert_timestamp_r(self, data):
        """
        Recursively convert datetimes to unix time
        
        :param data: data to covert
        :returns: converted data
        """
        if isinstance(data, datetime.datetime):
            # convert to unix timestamp, local time zone
            return time.mktime(data.timetuple())
            
        elif isinstance(data, list):
            return [ self.__convert_timestamp_r(d) for d in data ]
        
        elif isinstance(data, dict):
            new_val = {}
            for (k,v) in data.iteritems(): 
                new_val[k] = self.__convert_timestamp_r(v)
            return new_val
    
        else:
            return data
        
    def __on_worker_signal(self, uid, request_type, data):
        """
        Signaled whenever the worker completes something.
        This method will dispatch the work to different methods
        depending on what async task has completed.

        :param uid: Unique id for request
        :param request_type: String identifying the request class
        :param data: the data that was returned 
        """
        uid = shotgun_model.sanitize_qt(uid) # qstring on pyqt, str on pyside
        data = shotgun_model.sanitize_qt(data)

        # Convert time stamps to unix time so we can pickle them
        data = self.__convert_timestamp_r(data)
        
        if self._processing_id == uid:
            
            # main activity stream data has arrived
            updates = data["return_value"]["updates"]
            
            self._bundle.log_debug("Received %s activity stream updates." % len(updates))
                        
            # save to disk
            self.__db_insert_activity_updates(self._entity_type, self._entity_id, updates)

            # now post process the data to fetch all full conversations 
            # for note replies that have happened      
            for update in updates:
                
                activity_id = update["id"]
                
                # add to our local in-memory cache
                self._activity_data[ activity_id ] = update
                
                # in the case of all note related activity stream items
                # - both an initial note and a reply -
                # issue a note fetch call straight away to fetch 
                # the payload of the note data.
                if (update["update_type"] == "create" and \
                    update["primary_entity"]["type"] == "Note") or \
                    update["update_type"] == "create_reply":
                    
                    note_id = update["primary_entity"]["id"]
                    self._bundle.log_debug("Requesting note thread download "
                                        "for note %s" % note_id)
                    # kick off async data request from shotgun 
                    data = {"note_id": note_id }
                    self._bundle.log_debug("Requesting async data for note id %s" % note_id)
                    note_uid = self._sg_data_retriever.execute_method(self._get_note_thread, data)        

                    # map the unique id with the update id so we can merge the 
                    # two later as the data arrives 
                    self._note_map[note_uid] = {"update_id": activity_id, 
                                                "note_id": note_id}
            
            self._bundle.log_debug("Processed %s updates" % len(updates))
            
            # emit signal
            new_ids = [x["id"] for x in updates]
            # sort them in ascending order
            new_ids = sorted(new_ids)
            self._bundle.log_debug("emit update_arrived signal for %s ids" % len(new_ids))
            self.update_arrived.emit(new_ids)
            
            
        if uid in self._note_map:

            # we got a note id back!
            update_id = self._note_map[uid]["update_id"]
            note_id = self._note_map[uid]["note_id"]
            self._bundle.log_debug("Received note reply info for note id %s, update %s" % (note_id, update_id))
            
            # data is a list of entities, stored inside a "return_value" key
            note_thread_list = data["return_value"]
            self.__db_insert_note_update(update_id, note_id, note_thread_list)
            
            # and update our dictionary of note conversations
            self._note_threads[note_id] = note_thread_list
            
            # emit signal
            self.note_arrived.emit(update_id, note_id)
            
            
        if uid in self._thumb_map:
            # we got a thumbnail back!            
            image = data["image"]
            if image:
                signal_payload = copy.copy(self._thumb_map[uid])
                signal_payload["image"] = image
                signal_payload["thumb_path"] = data["thumb_path"]
                self.thumbnail_arrived.emit(signal_payload)
         


        <|MERGE_RESOLUTION|>--- conflicted
+++ resolved
@@ -314,11 +314,7 @@
             # If we're forcing the refresh of the entire stream, then we
             # don't care about what's already been pulled. We'll just go
             # on as if we've never queried anything.
-<<<<<<< HEAD
-            if not self._activity_data:
-=======
             if not self._activity_data or force_activity_stream_update:
->>>>>>> fc0ed76e
                 highest_id = None
             else:
                 highest_id = max(self._activity_data.keys())
@@ -686,12 +682,8 @@
             self._force_activity_stream_update = False
 
         self._bundle.log_debug("...update complete")
-<<<<<<< HEAD
-=======
-            
     def db_insert_note_update(self, note_id, data):            
         self.__db_insert_note_update(None, note_id, data)
->>>>>>> fc0ed76e
 
     @_db_connect
     def __db_insert_note_update(self, connection, cursor, update_id, note_id, data):
